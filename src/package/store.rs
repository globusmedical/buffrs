--- conflicted
+++ resolved
@@ -162,7 +162,6 @@
         parser.validate()
     }
 
-<<<<<<< HEAD
     /// Packages a release from the local file system state or from a dependency graph.
     ///
     /// This method will package the contents of the local file system into a `Package` instance.
@@ -179,15 +178,9 @@
     pub async fn release(
         &self,
         manifest: &Manifest,
+        preserve_mtime: bool,
         config: &Config,
         deps: Option<&DependencyGraph>,
-=======
-    /// Packages a release from the local file system state
-    pub async fn release(
-        &self,
-        manifest: &Manifest,
-        preserve_mtime: bool,
->>>>>>> 2a14b6ed
     ) -> miette::Result<Package> {
         for dependency in manifest.dependencies.iter() {
             let resolved = if let Some(deps) = deps {
