use std::{fmt, path::Path};

use eyre::Context;
use protoc_bin_vendored::protoc_bin_path;
use serde::{Deserialize, Serialize};

use crate::{manifest::Manifest, package::PackageStore};

/// The directory used for the generated code
pub const BUILD_DIRECTORY: &str = "proto/build";

/// The language used for code generation
#[derive(
    Clone, Copy, Debug, PartialEq, Eq, PartialOrd, Ord, Serialize, Deserialize, clap::ValueEnum,
)]
#[serde(rename_all = "kebab-case")]
pub enum Language {
    Rust,
}

impl fmt::Display for Language {
    fn fmt(&self, f: &mut fmt::Formatter<'_>) -> fmt::Result {
        write!(f, "{}", serde_typename::to_str(&self).unwrap_or("unknown"))
    }
}

/// Backend used to generate code bindings
#[derive(Clone, Copy, Debug, PartialEq, Eq, PartialOrd, Ord)]
pub enum Generator {
    /// The tonic + prost stack
    Tonic,
}

impl Generator {
    pub const TONIC_INCLUDE_FILE: &str = "buffrs.rs";

    /// Run the generator for a dependency and output files at the provided path
    pub async fn run(&self) -> eyre::Result<()> {
        let protoc = protoc_bin_path().wrap_err("Unable to locate vendored protoc")?;

        std::env::set_var("PROTOC", protoc.clone());

        let store = Path::new(PackageStore::PROTO_PATH);
        let protos = PackageStore::collect(store).await;
        let includes = &[store];

        match self {
            Generator::Tonic => {
                tonic_build::configure()
                    .build_client(true)
                    .build_server(true)
                    .build_transport(true)
                    .include_file(Self::TONIC_INCLUDE_FILE)
                    .compile(&protos, includes)?;
            }
        }

        Ok(())
    }
}

/// Generate the code bindings for a language
pub async fn generate(language: Language) -> eyre::Result<()> {
    let manifest = Manifest::read().await?;

    tracing::info!(":: initializing code generator for {language}");

    eyre::ensure!(
        manifest.package.is_some() || !manifest.dependencies.is_empty(),
        "Either a local package or at least one dependency is needed to generate code bindings."
    );

    // Only tonic is supported right now
    let generator = Generator::Tonic;

    generator
        .run()
        .await
        .wrap_err_with(|| format!("Failed to generate bindings for {language}"))?;

    if let Some(ref pkg) = manifest.package {
        let location = Path::new(PackageStore::PROTO_PATH);
        tracing::info!(":: compiled {} [{}]", pkg.name, location.display());
    }

    for dependency in manifest.dependencies {
        let location = PackageStore::locate(&dependency.package);
        tracing::info!(
            ":: compiled {} [{}]",
            dependency.package,
            location.display()
        );
    }

    Ok(())
<<<<<<< HEAD
=======
}

/// Include generated rust language bindings for buffrs.
///
/// ```rust,ignore
/// mod protos {
///     buffrs::include!();
/// }
/// ```
#[macro_export]
macro_rules! include {
    () => {
        ::std::include!(concat!(env!("OUT_DIR"), "/buffrs.rs",));
    };
>>>>>>> f3dbe9c0
}<|MERGE_RESOLUTION|>--- conflicted
+++ resolved
@@ -93,21 +93,4 @@
     }
 
     Ok(())
-<<<<<<< HEAD
-=======
-}
-
-/// Include generated rust language bindings for buffrs.
-///
-/// ```rust,ignore
-/// mod protos {
-///     buffrs::include!();
-/// }
-/// ```
-#[macro_export]
-macro_rules! include {
-    () => {
-        ::std::include!(concat!(env!("OUT_DIR"), "/buffrs.rs",));
-    };
->>>>>>> f3dbe9c0
 }