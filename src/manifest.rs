// Copyright 2023 Helsing GmbH
//
// Licensed under the Apache License, Version 2.0 (the "License");
// you may not use this file except in compliance with the License.
// You may obtain a copy of the License at
//
//     http://www.apache.org/licenses/LICENSE-2.0
//
// Unless required by applicable law or agreed to in writing, software
// distributed under the License is distributed on an "AS IS" BASIS,
// WITHOUT WARRANTIES OR CONDITIONS OF ANY KIND, either express or implied.
// See the License for the specific language governing permissions and
// limitations under the License.

use eyre::{eyre, Context};
use semver::{Version, VersionReq};
use serde::{Deserialize, Serialize};
use std::{
    collections::HashMap,
    fmt::{self, Display},
<<<<<<< HEAD
    path::Path,
=======
    str::FromStr,
>>>>>>> acd5f275
};
use tokio::fs;

use crate::{
    errors::{DeserializationError, FileExistsError, FileNotFound, SerializationError, WriteError},
    package::{PackageName, PackageType},
    registry::RegistryUri,
};

/// The name of the manifest file
pub const MANIFEST_FILE: &str = "Proto.toml";

/// A `buffrs` manifest format used for serialization and deserialization.
///
/// This contains the exact structure of the `Proto.toml` and skips
/// empty fields.
#[derive(Debug, Clone, Serialize, Deserialize, PartialEq, Eq)]
struct RawManifest {
    package: PackageManifest,
    #[serde(default)]
    dependencies: DependencyMap,
}

impl From<Manifest> for RawManifest {
    fn from(manifest: Manifest) -> Self {
        let dependencies: DependencyMap = manifest
            .dependencies
            .into_iter()
            .map(|dep| (dep.package, dep.manifest))
            .collect();

        Self {
            package: manifest.package,
            dependencies,
        }
    }
}

impl FromStr for RawManifest {
    type Err = toml::de::Error;

    fn from_str(input: &str) -> Result<Self, Self::Err> {
        toml::from_str(input)
    }
}

/// Map representation of the dependency list
pub type DependencyMap = HashMap<PackageName, DependencyManifest>;

/// The `buffrs` manifest format used for internal processing, contains a parsed
/// version of the `RawManifest` for easier use.
#[derive(Debug, Clone, PartialEq, Eq)]
pub struct Manifest {
    /// Metadata about the root package
    pub package: PackageManifest,
    /// List of packages the root package depends on
    pub dependencies: Vec<Dependency>,
}

impl Manifest {
    /// Checks if the manifest file exists in the filesystem
    pub async fn exists() -> eyre::Result<bool> {
        fs::try_exists(MANIFEST_FILE)
            .await
            .wrap_err_with(|| FileExistsError(MANIFEST_FILE))
    }

    /// Loads the manifest from the current directory
    pub async fn read() -> eyre::Result<Self> {
<<<<<<< HEAD
        Self::read_from(MANIFEST_FILE).await
    }
=======
        let toml = fs::read_to_string(MANIFEST_FILE)
            .await
            .wrap_err("Failed to read manifest")?;

        let raw: RawManifest = toml.parse().wrap_err("Failed to parse manifest")?;
>>>>>>> acd5f275

    /// Loads the manifest from the given path
    pub async fn read_from(path: impl AsRef<Path>) -> eyre::Result<Self> {
        let path_ref = path.as_ref();

        match fs::read_to_string(&path_ref).await {
            Ok(contents) => {
                let raw: RawManifest =
                    toml::from_str(&contents).wrap_err_with(|| DeserializationError("manifest"))?;
                Ok(raw.into())
            }
            Err(err) if matches!(err.kind(), std::io::ErrorKind::NotFound) => {
                Err(FileNotFound(path_ref.display().to_string()).into())
            }
            Err(_) => Err(eyre!(
                "failed to read manifest from `{}`",
                path_ref.display()
            )),
        }
    }

    /// Persists the manifest into the current directory
    pub async fn write(&self) -> eyre::Result<()> {
        let raw = RawManifest::from(self.to_owned());

        fs::write(
            MANIFEST_FILE,
            toml::to_string(&raw)
                .wrap_err_with(|| SerializationError("manifest"))?
                .into_bytes(),
        )
        .await
        .wrap_err_with(|| WriteError(MANIFEST_FILE))
    }
}

impl From<RawManifest> for Manifest {
    fn from(raw: RawManifest) -> Self {
        let dependencies = raw
            .dependencies
            .iter()
            .map(|(package, manifest)| Dependency {
                package: package.to_owned(),
                manifest: manifest.to_owned(),
            })
            .collect();

        Self {
            package: raw.package,
            dependencies,
        }
    }
}

impl FromStr for Manifest {
    type Err = toml::de::Error;

    fn from_str(input: &str) -> Result<Self, Self::Err> {
        input.parse::<RawManifest>().map(Self::from)
    }
}

impl TryInto<String> for Manifest {
    type Error = toml::ser::Error;

    fn try_into(self) -> Result<String, Self::Error> {
        toml::to_string_pretty(&RawManifest::from(self))
    }
}

/// Manifest format for api packages
#[derive(Debug, Clone, Hash, Serialize, Deserialize, PartialEq, Eq, PartialOrd, Ord)]
pub struct PackageManifest {
    /// Type of the package
    #[serde(rename = "type")]
    pub kind: PackageType,
    /// Name of the package
    pub name: PackageName,
    /// Version of the package
    pub version: Version,
    /// Description of the api package
    pub description: Option<String>,
}

/// Represents a single project dependency
#[derive(Clone, Debug, Hash, Serialize, Deserialize, PartialEq, Eq)]
pub struct Dependency {
    /// Package name of this dependency
    pub package: PackageName,
    /// Version requirement in the buffrs format, currently only supports pinning
    pub manifest: DependencyManifest,
}

impl Dependency {
    /// Creates a new dependency
    pub fn new(
        registry: RegistryUri,
        repository: String,
        package: PackageName,
        version: VersionReq,
    ) -> Self {
        Self {
            package,
            manifest: DependencyManifest {
                repository,
                version,
                registry,
            },
        }
    }

    /// Creates a copy of this dependency with a pinned version
    pub fn with_version(&self, version: &Version) -> Dependency {
        let mut dependency = self.clone();
        dependency.manifest.version = VersionReq {
            comparators: vec![semver::Comparator {
                op: semver::Op::Exact,
                major: version.major,
                minor: Some(version.minor),
                patch: Some(version.patch),
                pre: version.pre.clone(),
            }],
        };
        dependency
    }
}

impl Display for Dependency {
    fn fmt(&self, f: &mut fmt::Formatter<'_>) -> fmt::Result {
        write!(
            f,
            "{}/{}@{}",
            self.manifest.repository, self.package, self.manifest.version
        )
    }
}

/// Manifest format for dependencies
#[derive(Debug, Clone, Hash, Serialize, Deserialize, PartialEq, Eq)]
pub struct DependencyManifest {
    /// Version requirement in the buffrs format, currently only supports pinning
    pub version: VersionReq,
    /// Artifactory repository to pull dependency from
    pub repository: String,
    /// Artifactory registry to pull from
    pub registry: RegistryUri,
}<|MERGE_RESOLUTION|>--- conflicted
+++ resolved
@@ -18,11 +18,8 @@
 use std::{
     collections::HashMap,
     fmt::{self, Display},
-<<<<<<< HEAD
     path::Path,
-=======
     str::FromStr,
->>>>>>> acd5f275
 };
 use tokio::fs;
 
@@ -92,16 +89,8 @@
 
     /// Loads the manifest from the current directory
     pub async fn read() -> eyre::Result<Self> {
-<<<<<<< HEAD
         Self::read_from(MANIFEST_FILE).await
     }
-=======
-        let toml = fs::read_to_string(MANIFEST_FILE)
-            .await
-            .wrap_err("Failed to read manifest")?;
-
-        let raw: RawManifest = toml.parse().wrap_err("Failed to parse manifest")?;
->>>>>>> acd5f275
 
     /// Loads the manifest from the given path
     pub async fn read_from(path: impl AsRef<Path>) -> eyre::Result<Self> {
