<<<<<<< HEAD
// Copyright 2023 Helsing GmbH
//
// Licensed under the Apache License, Version 2.0 (the "License");
// you may not use this file except in compliance with the License.
// You may obtain a copy of the License at
//
//     http://www.apache.org/licenses/LICENSE-2.0
//
// Unless required by applicable law or agreed to in writing, software
// distributed under the License is distributed on an "AS IS" BASIS,
// WITHOUT WARRANTIES OR CONDITIONS OF ANY KIND, either express or implied.
// See the License for the specific language governing permissions and
// limitations under the License.

use buffrs::command;
use buffrs::package::PackageName;
=======
// (c) Copyright 2023 Helsing GmbH. All rights reserved.

use buffrs::package::PackageId;
use buffrs::registry::RegistryUri;
>>>>>>> 0c84b6ab
use buffrs::{credentials::Credentials, package::PackageType};
use clap::{Parser, Subcommand};

#[derive(Parser)]
#[command(author, version, about, long_about)]
#[command(propagate_version = true)]
struct Cli {
    #[command(subcommand)]
    command: Command,
}

#[derive(Subcommand)]
enum Command {
    /// Initializes a buffrs setup
    Init {
        /// Sets up the package as lib
        #[clap(long, conflicts_with = "api")]
        #[arg(group = "pkg")]
        lib: bool,
        /// Sets up the package as api
        #[clap(long, conflicts_with = "lib")]
        #[arg(group = "pkg")]
        api: bool,
        /// The package name used for initialization
        #[clap(requires = "pkg")]
        package: Option<PackageName>,
    },

    /// Adds dependencies to a manifest file
    Add {
        /// Artifactory url (e.g. https://<domain>/artifactory)
        #[clap(long)]
        registry: RegistryUri,
        /// Dependency to add (Format <repository>/<package>@<version>
        dependency: String,
    },
    /// Removes dependencies from a manifest file
    #[clap(alias = "rm")]
    Remove {
        /// Package to remove from the dependencies
        package: PackageName,
    },

    /// Exports the current package into a distributable tgz archive
    #[clap(alias = "pack")]
    Package {
        /// Target directory for the released package
        #[clap(long)]
        #[arg(default_value = ".")]
        output_directory: String,
        /// Generate package but do not write it to filesystem
        #[clap(long)]
        dry_run: bool,
    },

    /// Packages and uploads this api to the registry
    #[clap(alias = "pub")]
    Publish {
        /// Artifactory url (e.g. https://<domain>/artifactory)
        #[clap(long)]
        registry: RegistryUri,
        /// Destination repository for the release
        #[clap(long)]
        repository: String,
        /// Allow a dirty git working tree while publishing
        #[clap(long)]
        allow_dirty: bool,
        /// Abort right before uploading the release to the registry
        #[clap(long)]
        dry_run: bool,
    },

    /// Installs dependencies
    Install,
    /// Uninstalls dependencies
    Uninstall,

    /// Generate code from installed buffrs packages
    #[clap(alias = "gen")]
    Generate {
        /// Language used for code generation
        #[clap(long = "lang")]
        #[arg(value_enum)]
        language: buffrs::generator::Language,
    },

    /// Logs you in for a registry
    Login {
        /// Artifactory url (e.g. https://<domain>/artifactory)
        #[clap(long)]
        registry: RegistryUri,
    },
    /// Logs you out from a registry
    Logout {
        /// Artifactory url (e.g. https://<domain>/artifactory)
        #[clap(long)]
        registry: RegistryUri,
    },
}

#[tokio::main]
async fn main() -> eyre::Result<()> {
    human_panic::setup_panic!();

    color_eyre::install()?;

    tracing_subscriber::fmt()
        .compact()
        .without_time()
        .with_level(false)
        .with_file(false)
        .with_target(false)
        .with_line_number(false)
        .try_init()
        .unwrap();

    let cli = Cli::parse();
    let credentials = Credentials::load().await?;

    match cli.command {
        Command::Init { lib, api, package } => {
            let r#type = if lib {
                PackageType::Lib
            } else if api {
                PackageType::Api
            } else {
                PackageType::Impl
            };

            command::init(r#type, package).await
        }
<<<<<<< HEAD
        Command::Add { dependency } => command::add(dependency).await,
        Command::Remove { package } => command::remove(package).await,
=======
        Command::Add {
            registry,
            dependency,
        } => cmd::add(registry, dependency).await?,
        Command::Remove { package } => cmd::remove(package).await?,
>>>>>>> 0c84b6ab
        Command::Package {
            output_directory,
            dry_run,
        } => command::package(output_directory, dry_run).await,
        Command::Publish {
            registry,
            repository,
            allow_dirty,
            dry_run,
<<<<<<< HEAD
        } => command::publish(config, repository, allow_dirty, dry_run).await,
        Command::Install => command::install(config).await,
        Command::Uninstall => command::uninstall().await,
        Command::Generate { language } => command::generate(language).await,
        Command::Login { url } => command::login(config, url).await,
        Command::Logout => command::logout(config).await,
=======
        } => cmd::publish(credentials, registry, repository, allow_dirty, dry_run).await?,
        Command::Install {} => cmd::install(credentials).await?,
        Command::Uninstall => cmd::uninstall().await?,
        Command::Generate { language } => cmd::generate(language).await?,
        Command::Login { registry } => cmd::login(credentials, registry).await?,
        Command::Logout { registry } => cmd::logout(credentials, registry).await?,
    }

    Ok(())
}

mod cmd {
    use std::{env, path::Path, sync::Arc};

    use buffrs::{
        credentials::Credentials,
        generator::{self, Language},
        manifest::{Dependency, Manifest, PackageManifest},
        package::{PackageId, PackageStore, PackageType},
        registry::{Artifactory, Registry, RegistryUri},
    };
    use eyre::{ensure, Context, ContextCompat};
    use futures::future::try_join_all;
    use semver::{Version, VersionReq};

    /// Initializes the project
    pub async fn init(r#type: Option<(PackageType, Option<PackageId>)>) -> eyre::Result<()> {
        let mut manifest = Manifest::default();

        if let Some((r#type, name)) = r#type {
            const DIR_ERR: &str = "Failed to read current directory name";

            let name = match name {
                Some(name) => name,
                None => std::env::current_dir()?
                    .file_name()
                    .wrap_err(DIR_ERR)?
                    .to_str()
                    .wrap_err(DIR_ERR)?
                    .parse()?,
            };

            manifest.package = Some(PackageManifest {
                r#type,
                name,
                version: Version::new(0, 1, 0),
                description: None,
            });
        }

        ensure!(
            !Manifest::exists().await?,
            "Cant initialize existing project"
        );

        manifest.write().await?;

        PackageStore::create().await
    }

    /// Adds a dependency to this project
    pub async fn add(registry: RegistryUri, dependency: String) -> eyre::Result<()> {
        let lower_kebab = |c: char| (c.is_lowercase() && c.is_ascii_alphabetic()) || c == '-';

        let (repository, dependency) = dependency
            .trim()
            .split_once('/')
            .wrap_err("Invalid dependency specification")?;

        ensure!(
            repository.chars().all(lower_kebab),
            "Repositories must be in lower kebab case"
        );

        let repository = repository.into();

        let (package, version) = dependency
            .split_once('@')
            .wrap_err_with(|| format!("Invalid dependency specification: {dependency}"))?;

        let package = package
            .parse::<PackageId>()
            .wrap_err_with(|| format!("Invalid package id supplied: {package}"))?;

        let version = version
            .parse::<VersionReq>()
            .wrap_err_with(|| format!("Invalid version requirement supplied: {package}"))?;

        let mut manifest = Manifest::read().await?;

        manifest
            .dependencies
            .push(Dependency::new(registry, repository, package, version));

        manifest.write().await
    }

    /// Removes a dependency from this project
    pub async fn remove(package: PackageId) -> eyre::Result<()> {
        let mut manifest = Manifest::read().await?;

        let dependency = manifest
            .dependencies
            .iter()
            .find(|d| d.package == package)
            .wrap_err(eyre::eyre!(
                "Unable to remove unknown dependency {package:?}"
            ))?
            .to_owned();

        manifest.dependencies.retain(|d| *d != dependency);

        PackageStore::uninstall(&dependency.package).await.ok();

        manifest.write().await
    }

    /// Packages the api and writes it to the filesystem
    pub async fn package(directory: String, dry_run: bool) -> eyre::Result<()> {
        let package = PackageStore::release()
            .await
            .wrap_err("Failed to create release")?;

        let path = Path::new(&directory).join(format!(
            "{}-{}.tgz",
            package.manifest.name, package.manifest.version
        ));

        if !dry_run {
            std::fs::write(path, package.tgz).wrap_err("failed to write package to filesystem")?;
        }

        Ok(())
    }

    /// Publishes the api package to the registry
    pub async fn publish(
        credentials: Credentials,
        registry: RegistryUri,
        repository: String,
        allow_dirty: bool,
        dry_run: bool,
    ) -> eyre::Result<()> {
        if let Ok(repository) = git2::Repository::discover(Path::new(".")) {
            let statuses = repository
                .statuses(None)
                .wrap_err("Failed to get git status")?;

            if !allow_dirty && !statuses.is_empty() {
                tracing::error!("{} files in the working directory contain changes that were not yet committed into git:\n", statuses.len());

                statuses
                    .iter()
                    .for_each(|s| tracing::error!("{}", s.path().unwrap_or_default()));

                tracing::error!("\nTo proceed with publishing despite the uncommitted changes, pass the `--allow-dirty` flag\n");

                eyre::bail!("Unable to publish a dirty git repository");
            }
        }

        let artifactory = Artifactory::new(Arc::new(credentials), registry);

        let package = PackageStore::release()
            .await
            .wrap_err("Failed to create release")?;

        if dry_run {
            tracing::warn!(":: aborting upload due to dry run");
            return Ok(());
        }

        artifactory.publish(package, repository).await?;

        Ok(())
    }

    /// Installs dependencies
    pub async fn install(credentials: Credentials) -> eyre::Result<()> {
        let manifest = Manifest::read().await?;

        let mut install = Vec::new();

        let credentials = Arc::new(credentials);

        for dependency in manifest.dependencies {
            let artifactory =
                Artifactory::new(credentials.clone(), dependency.manifest.registry.clone());
            install.push(PackageStore::install(dependency, artifactory));
        }

        try_join_all(install)
            .await
            .wrap_err("Failed to install dependencies")?;

        Ok(())
    }

    /// Uninstalls dependencies
    pub async fn uninstall() -> eyre::Result<()> {
        PackageStore::clear().await
    }

    /// Generate bindings for a given language
    pub async fn generate(language: Language) -> eyre::Result<()> {
        generator::generate(language)
            .await
            .wrap_err_with(|| format!("Failed to generate language bindings for {language}"))?;

        Ok(())
    }

    /// Logs you in for a registry
    pub async fn login(mut credentials: Credentials, registry: RegistryUri) -> eyre::Result<()> {
        let token = {
            tracing::info!("Please enter your artifactory token:");

            let mut raw = String::new();

            std::io::stdin()
                .read_line(&mut raw)
                .wrap_err("Failed to read token")?;

            raw.trim().into()
        };

        credentials.registry_tokens.insert(registry.clone(), token);

        let artifactory = Artifactory::new(Arc::new(credentials.clone()), registry.clone());

        if env::var("BUFFRS_TESTSUITE").is_err() {
            artifactory
                .ping()
                .await
                .wrap_err("Failed to reach artifactory, please make sure the url and credentials are correct and the instance is up and running")?;
        }

        credentials.write().await
    }

    /// Logs you out from a registry
    pub async fn logout(mut credentials: Credentials, registry: RegistryUri) -> eyre::Result<()> {
        credentials.registry_tokens.remove(&registry);
        credentials.write().await
>>>>>>> 0c84b6ab
    }
}<|MERGE_RESOLUTION|>--- conflicted
+++ resolved
@@ -1,4 +1,3 @@
-<<<<<<< HEAD
 // Copyright 2023 Helsing GmbH
 //
 // Licensed under the Apache License, Version 2.0 (the "License");
@@ -15,12 +14,7 @@
 
 use buffrs::command;
 use buffrs::package::PackageName;
-=======
-// (c) Copyright 2023 Helsing GmbH. All rights reserved.
-
-use buffrs::package::PackageId;
 use buffrs::registry::RegistryUri;
->>>>>>> 0c84b6ab
 use buffrs::{credentials::Credentials, package::PackageType};
 use clap::{Parser, Subcommand};
 
@@ -152,16 +146,11 @@
 
             command::init(r#type, package).await
         }
-<<<<<<< HEAD
-        Command::Add { dependency } => command::add(dependency).await,
-        Command::Remove { package } => command::remove(package).await,
-=======
         Command::Add {
             registry,
             dependency,
-        } => cmd::add(registry, dependency).await?,
-        Command::Remove { package } => cmd::remove(package).await?,
->>>>>>> 0c84b6ab
+        } => command::add(registry, dependency).await,
+        Command::Remove { package } => command::remove(package).await,
         Command::Package {
             output_directory,
             dry_run,
@@ -171,258 +160,11 @@
             repository,
             allow_dirty,
             dry_run,
-<<<<<<< HEAD
-        } => command::publish(config, repository, allow_dirty, dry_run).await,
-        Command::Install => command::install(config).await,
+        } => command::publish(credentials, registry, repository, allow_dirty, dry_run).await,
+        Command::Install => command::install(credentials).await,
         Command::Uninstall => command::uninstall().await,
         Command::Generate { language } => command::generate(language).await,
-        Command::Login { url } => command::login(config, url).await,
-        Command::Logout => command::logout(config).await,
-=======
-        } => cmd::publish(credentials, registry, repository, allow_dirty, dry_run).await?,
-        Command::Install {} => cmd::install(credentials).await?,
-        Command::Uninstall => cmd::uninstall().await?,
-        Command::Generate { language } => cmd::generate(language).await?,
-        Command::Login { registry } => cmd::login(credentials, registry).await?,
-        Command::Logout { registry } => cmd::logout(credentials, registry).await?,
-    }
-
-    Ok(())
-}
-
-mod cmd {
-    use std::{env, path::Path, sync::Arc};
-
-    use buffrs::{
-        credentials::Credentials,
-        generator::{self, Language},
-        manifest::{Dependency, Manifest, PackageManifest},
-        package::{PackageId, PackageStore, PackageType},
-        registry::{Artifactory, Registry, RegistryUri},
-    };
-    use eyre::{ensure, Context, ContextCompat};
-    use futures::future::try_join_all;
-    use semver::{Version, VersionReq};
-
-    /// Initializes the project
-    pub async fn init(r#type: Option<(PackageType, Option<PackageId>)>) -> eyre::Result<()> {
-        let mut manifest = Manifest::default();
-
-        if let Some((r#type, name)) = r#type {
-            const DIR_ERR: &str = "Failed to read current directory name";
-
-            let name = match name {
-                Some(name) => name,
-                None => std::env::current_dir()?
-                    .file_name()
-                    .wrap_err(DIR_ERR)?
-                    .to_str()
-                    .wrap_err(DIR_ERR)?
-                    .parse()?,
-            };
-
-            manifest.package = Some(PackageManifest {
-                r#type,
-                name,
-                version: Version::new(0, 1, 0),
-                description: None,
-            });
-        }
-
-        ensure!(
-            !Manifest::exists().await?,
-            "Cant initialize existing project"
-        );
-
-        manifest.write().await?;
-
-        PackageStore::create().await
-    }
-
-    /// Adds a dependency to this project
-    pub async fn add(registry: RegistryUri, dependency: String) -> eyre::Result<()> {
-        let lower_kebab = |c: char| (c.is_lowercase() && c.is_ascii_alphabetic()) || c == '-';
-
-        let (repository, dependency) = dependency
-            .trim()
-            .split_once('/')
-            .wrap_err("Invalid dependency specification")?;
-
-        ensure!(
-            repository.chars().all(lower_kebab),
-            "Repositories must be in lower kebab case"
-        );
-
-        let repository = repository.into();
-
-        let (package, version) = dependency
-            .split_once('@')
-            .wrap_err_with(|| format!("Invalid dependency specification: {dependency}"))?;
-
-        let package = package
-            .parse::<PackageId>()
-            .wrap_err_with(|| format!("Invalid package id supplied: {package}"))?;
-
-        let version = version
-            .parse::<VersionReq>()
-            .wrap_err_with(|| format!("Invalid version requirement supplied: {package}"))?;
-
-        let mut manifest = Manifest::read().await?;
-
-        manifest
-            .dependencies
-            .push(Dependency::new(registry, repository, package, version));
-
-        manifest.write().await
-    }
-
-    /// Removes a dependency from this project
-    pub async fn remove(package: PackageId) -> eyre::Result<()> {
-        let mut manifest = Manifest::read().await?;
-
-        let dependency = manifest
-            .dependencies
-            .iter()
-            .find(|d| d.package == package)
-            .wrap_err(eyre::eyre!(
-                "Unable to remove unknown dependency {package:?}"
-            ))?
-            .to_owned();
-
-        manifest.dependencies.retain(|d| *d != dependency);
-
-        PackageStore::uninstall(&dependency.package).await.ok();
-
-        manifest.write().await
-    }
-
-    /// Packages the api and writes it to the filesystem
-    pub async fn package(directory: String, dry_run: bool) -> eyre::Result<()> {
-        let package = PackageStore::release()
-            .await
-            .wrap_err("Failed to create release")?;
-
-        let path = Path::new(&directory).join(format!(
-            "{}-{}.tgz",
-            package.manifest.name, package.manifest.version
-        ));
-
-        if !dry_run {
-            std::fs::write(path, package.tgz).wrap_err("failed to write package to filesystem")?;
-        }
-
-        Ok(())
-    }
-
-    /// Publishes the api package to the registry
-    pub async fn publish(
-        credentials: Credentials,
-        registry: RegistryUri,
-        repository: String,
-        allow_dirty: bool,
-        dry_run: bool,
-    ) -> eyre::Result<()> {
-        if let Ok(repository) = git2::Repository::discover(Path::new(".")) {
-            let statuses = repository
-                .statuses(None)
-                .wrap_err("Failed to get git status")?;
-
-            if !allow_dirty && !statuses.is_empty() {
-                tracing::error!("{} files in the working directory contain changes that were not yet committed into git:\n", statuses.len());
-
-                statuses
-                    .iter()
-                    .for_each(|s| tracing::error!("{}", s.path().unwrap_or_default()));
-
-                tracing::error!("\nTo proceed with publishing despite the uncommitted changes, pass the `--allow-dirty` flag\n");
-
-                eyre::bail!("Unable to publish a dirty git repository");
-            }
-        }
-
-        let artifactory = Artifactory::new(Arc::new(credentials), registry);
-
-        let package = PackageStore::release()
-            .await
-            .wrap_err("Failed to create release")?;
-
-        if dry_run {
-            tracing::warn!(":: aborting upload due to dry run");
-            return Ok(());
-        }
-
-        artifactory.publish(package, repository).await?;
-
-        Ok(())
-    }
-
-    /// Installs dependencies
-    pub async fn install(credentials: Credentials) -> eyre::Result<()> {
-        let manifest = Manifest::read().await?;
-
-        let mut install = Vec::new();
-
-        let credentials = Arc::new(credentials);
-
-        for dependency in manifest.dependencies {
-            let artifactory =
-                Artifactory::new(credentials.clone(), dependency.manifest.registry.clone());
-            install.push(PackageStore::install(dependency, artifactory));
-        }
-
-        try_join_all(install)
-            .await
-            .wrap_err("Failed to install dependencies")?;
-
-        Ok(())
-    }
-
-    /// Uninstalls dependencies
-    pub async fn uninstall() -> eyre::Result<()> {
-        PackageStore::clear().await
-    }
-
-    /// Generate bindings for a given language
-    pub async fn generate(language: Language) -> eyre::Result<()> {
-        generator::generate(language)
-            .await
-            .wrap_err_with(|| format!("Failed to generate language bindings for {language}"))?;
-
-        Ok(())
-    }
-
-    /// Logs you in for a registry
-    pub async fn login(mut credentials: Credentials, registry: RegistryUri) -> eyre::Result<()> {
-        let token = {
-            tracing::info!("Please enter your artifactory token:");
-
-            let mut raw = String::new();
-
-            std::io::stdin()
-                .read_line(&mut raw)
-                .wrap_err("Failed to read token")?;
-
-            raw.trim().into()
-        };
-
-        credentials.registry_tokens.insert(registry.clone(), token);
-
-        let artifactory = Artifactory::new(Arc::new(credentials.clone()), registry.clone());
-
-        if env::var("BUFFRS_TESTSUITE").is_err() {
-            artifactory
-                .ping()
-                .await
-                .wrap_err("Failed to reach artifactory, please make sure the url and credentials are correct and the instance is up and running")?;
-        }
-
-        credentials.write().await
-    }
-
-    /// Logs you out from a registry
-    pub async fn logout(mut credentials: Credentials, registry: RegistryUri) -> eyre::Result<()> {
-        credentials.registry_tokens.remove(&registry);
-        credentials.write().await
->>>>>>> 0c84b6ab
+        Command::Login { registry } => command::login(credentials, registry).await,
+        Command::Logout { registry } => command::logout(credentials, registry).await,
     }
 }