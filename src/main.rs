--- conflicted
+++ resolved
@@ -174,7 +174,6 @@
             repository,
             allow_dirty,
             dry_run,
-<<<<<<< HEAD
         } => command::publish(credentials, registry, repository, allow_dirty, dry_run)
             .await
             .wrap_err("Publish command failed"),
@@ -184,7 +183,7 @@
         Command::Uninstall => command::uninstall()
             .await
             .wrap_err("Uninstall command failed"),
-        Command::Generate { language } => command::generate(language)
+        Command::Generate { language, out_dir } => command::generate(language, out_dir)
             .await
             .wrap_err("Generate command failed"),
         Command::Login { registry } => command::login(credentials, registry)
@@ -193,13 +192,5 @@
         Command::Logout { registry } => command::logout(credentials, registry)
             .await
             .wrap_err("Logout command failed"),
-=======
-        } => command::publish(credentials, registry, repository, allow_dirty, dry_run).await,
-        Command::Install => command::install(credentials).await,
-        Command::Uninstall => command::uninstall().await,
-        Command::Generate { language, out_dir } => command::generate(language, out_dir).await,
-        Command::Login { registry } => command::login(credentials, registry).await,
-        Command::Logout { registry } => command::logout(credentials, registry).await,
->>>>>>> 738be5e0
     }
 }