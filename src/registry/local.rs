--- conflicted
+++ resolved
@@ -18,11 +18,8 @@
 
 use crate::{errors::HttpError, manifest::Dependency, package::Package};
 
-<<<<<<< HEAD
-use super::{DownloadError, PublishError, Registry};
+use super::{DownloadError, PublishError};
 
-=======
->>>>>>> 55902631
 /// A registry that stores and retries packages from a local file system.
 /// This registry is intended primarily for testing.
 #[derive(Debug, Clone)]
@@ -36,13 +33,7 @@
         LocalRegistry { base_dir }
     }
 
-<<<<<<< HEAD
-#[async_trait::async_trait]
-impl Registry for LocalRegistry {
-    async fn download(&self, dependency: Dependency) -> Result<Package, DownloadError> {
-=======
-    pub async fn download(&self, dependency: Dependency) -> eyre::Result<Package> {
->>>>>>> 55902631
+    pub async fn download(&self, dependency: Dependency) -> Result<Package, DownloadError> {
         // TODO(rfink): Factor out checks so that artifactory and local registry both use them
         if dependency.manifest.version.comparators.len() != 1 {
             return Err(DownloadError::UnsupportedVersionRequirement(
@@ -94,11 +85,7 @@
         Package::try_from(bytes).map_err(DownloadError::DecodePackage)
     }
 
-<<<<<<< HEAD
-    async fn publish(&self, package: Package, repository: String) -> Result<(), PublishError> {
-=======
-    pub async fn publish(&self, package: Package, repository: String) -> eyre::Result<()> {
->>>>>>> 55902631
+    pub async fn publish(&self, package: Package, repository: String) -> Result<(), PublishError> {
         let path = self.base_dir.join(PathBuf::from(format!(
             "{}/{}/{}-{}.tgz",
             repository,
