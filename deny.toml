--- conflicted
+++ resolved
@@ -1,10 +1,6 @@
 [licenses]
 version = 2
-<<<<<<< HEAD
 allow = ["Apache-2.0", "BSD-3-Clause", "MIT", "Unicode-3.0", "Unicode-DFS-2016", "ISC", "MPL-2.0"]
-=======
-allow = ["Apache-2.0", "BSD-3-Clause", "MIT", "Unicode-3.0", "ISC"]
->>>>>>> 2a14b6ed
 
 [[licenses.clarify]]
 name = "ring"
